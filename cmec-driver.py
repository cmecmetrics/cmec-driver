--- conflicted
+++ resolved
@@ -5,10 +5,6 @@
 
 Examples:
 
-<<<<<<< HEAD
-    $ python cmec_driver.py setup -conda_source <path_to_conda>
-    $ python cmec_driver.py setup -conda_source ~/miniconda3/etc/profile.d/conda.sh
-=======
     Add conda source information::
 
     $ python cmec-driver.py setup -conda_source <path_to_conda>
@@ -18,7 +14,6 @@
 
     $ python cmec-driver.py setup -env_root <path_to_environments>
     $ python cmec-driver.py setup -env_root ~/miniconda3/envs
->>>>>>> e3c04d0c
 
     Remove conda install information::
 
@@ -60,11 +55,8 @@
 import sys
 import os
 
-<<<<<<< HEAD
-version = "20210610"
-=======
+
 version = "20210617"
->>>>>>> e3c04d0c
 cmec_library_name = ".cmeclibrary"
 cmec_toc_name = "contents.json"
 cmec_settings_name = "settings.json"
@@ -258,17 +250,6 @@
         """Get a list of the modules in the library."""
         return [*self.map_module_path_list]
 
-<<<<<<< HEAD
-    def get_conda_root(self):
-        """Return path to conda install."""
-        return self.jlib.get("conda_root",None)
-
-    def set_conda_root(self, conda_root):
-        self.jlib["conda_root"] = conda_root
-
-    def clear_conda_root(self):
-        self.jlib.pop("conda_root", None)
-=======
     def getCondaRoot(self):
         """Return path to conda install"""
         return self.jlib.get("conda_source",None)
@@ -287,7 +268,6 @@
 
     def clearEnvRoot(self):
         self.jlib.pop("conda_env_root")
->>>>>>> e3c04d0c
 
     def get_env_root(self):
         return self.jlib.get("conda_env_root",None)
@@ -611,7 +591,6 @@
             json.dump(self.html_page_dict, f, indent=2)
 
 
-<<<<<<< HEAD
 class CMECConfig():
     """Access CMEC config file cmec.json"""
     def __init__(self):
@@ -649,41 +628,12 @@
             json.dump(self.settings, cfile, indent=4)
 
 
-def cmec_setup(conda_source=None,env_dir=None,remove_conda=False):
-=======
 def cmec_setup(conda_source=None,env_dir=None,clear_conda=False):
->>>>>>> e3c04d0c
     """Set up conda environment.
     Args:
         **kwargs:
             conda_source (str): path to conda installation directory
-<<<<<<< HEAD
-            remove_conda (bool): to clear conda_source from library
-    """
-    print("Reading CMEC library")
-    lib = CMECLibrary()
-    lib.read()
-
-    if conda_source is not None:
-        print("Validating conda install location")
-        if not Path(conda_source).exists():
-            raise CMECError("Conda install location does not exist")
-        print("Setting conda root")
-        lib.set_conda_root(conda_source)
-    if env_dir is not None:
-        print("Validating environment directory")
-        if not Path(env_dir).exists():
-            raise CMECError("Environment directory does not exist")
-        print("Setting environment root")
-        lib.set_env_root(env_dir)
-    if remove_conda:
-        print("Clearing conda settings")
-        lib.clear_conda_root()
-        lib.clear_env_root()
-
-    print("Writing CMEC library")
-    lib.write()
-=======
+            env_dir (str): path to conda environment folder
             clear_conda (bool): to clear conda_source from library
     """
     if (conda_source is not None) | (env_dir is not None) | clear_conda:
@@ -710,7 +660,6 @@
 
         print("Writing CMEC library")
         lib.Write()
->>>>>>> e3c04d0c
 
 def cmec_register(module_dir, config_file):
     """Add a module to the cmec library.
@@ -1031,7 +980,6 @@
             obspath_full = "None"
         script_lines = []
         with open(path_script, "w") as script:
-<<<<<<< HEAD
             script_lines.append("#!/bin/bash\n")
             script_lines.append("export CMEC_CODE_DIR=%s\n" % module_path_full)
             script_lines.append("export CMEC_OBS_DATA=%s\n" % obspath_full)
@@ -1067,9 +1015,6 @@
             else:
                 script_lines.append("%s\n" % driver)
             script.writelines(script_lines)
-=======
-            script.write("#!/bin/bash\nexport CMEC_CODE_DIR=%s\nexport CMEC_OBS_DATA=%s\nexport CMEC_MODEL_DATA=%s\nexport CMEC_WK_DIR=%s\nexport CMEC_CONFIG_DIR=%s\nexport CONDA_SOURCE=%s\nexport CONDA_ENV_ROOT=%s\n%s" % (module_path_full, obspath_full, modpath_full, working_full, config_full, lib.getCondaRoot(), lib.getEnvRoot(), driver))
->>>>>>> e3c04d0c
         os.system("chmod u+x " + str(path_script))
 
     # Get main cmec-driver index.html info
@@ -1133,11 +1078,7 @@
 
     parser_inst.add_argument("-conda_source", default=None, type=str)
     parser_inst.add_argument("-env_root", default=None, type=str)
-<<<<<<< HEAD
-    parser_inst.add_argument("-remove_conda", action="store_true", default=False)
-=======
     parser_inst.add_argument("-clear_conda", action="store_true", default=False)
->>>>>>> e3c04d0c
     parser_reg.add_argument("modpath", type=str)
     parser_unreg.add_argument("module")
     parser_list.add_argument("-all", action="store_true", default=False,
@@ -1158,11 +1099,7 @@
         cmec_setup(
             conda_source=args.conda_source,
             env_dir=args.env_root,
-<<<<<<< HEAD
-            remove_conda=args.remove_conda)
-=======
             clear_conda=args.clear_conda)
->>>>>>> e3c04d0c
 
     # Register
     if args.command == "register":
