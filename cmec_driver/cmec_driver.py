--- conflicted
+++ resolved
@@ -345,29 +345,7 @@
 
         # Save more settings if POD
         if module_dict[module]["mod_is_pod"]:
-<<<<<<< HEAD
-            module_dict[module]["pod_varlist"] = cmec_settings.get_setting("varlist")
-            module_dict[module]["runtime"] = cmec_settings.get_setting("settings")["runtime_requirements"]
-            module_dict[module]["pod_env_vars"] = cmec_settings.get_setting("settings").get("pod_env_vars",{})
-            #module_dict[module]["mdtf_path"] = Path(module_path).resolve().parents[1]
-            module_dict[module]["mdtf_path"] = Path(module_path).resolve()
-            module_dict[module]["dimensions"] = cmec_settings.get_setting("dimensions")
-            #module_dict[module]["alt_name"] = module_path.name
-            module_dict[module]["alt_name"] = str_configuration
-            data = cmec_settings.get_setting("data")
-            if data:
-                module_dict[module]["frequency"] = data["frequency"]
-            else:
-                # See if frequency is provided for a variable
-                var1 = next(iter(module_dict[module]["pod_varlist"]))
-                module_dict[module]["frequency"] = module_dict[module]["pod_varlist"][var1]["frequency"]
-
-        # Check for zero drivers
-        if not driver_found:
-            raise CMECError("No driver file found for ",module)
-=======
-            module_dict[module] = mdtf_settings_proc(module_dict[module],cmec_settings,module_path)
->>>>>>> 30122a3e
+            module_dict[module] = mdtf_settings_proc(module_dict[module],cmec_settings,module_path,str_configuration)
 
     # Output driver file list
     print(
